--- conflicted
+++ resolved
@@ -9,13 +9,9 @@
     pointgeom.vertices.push(tmpvertex);
   }
 
-<<<<<<< HEAD
-  pointmat = new THREE.ParticleBasicMaterial({ color: 0x000000, size: 0.05 });
-=======
   var color = new THREE.Color().setRGB(prim.color[0], prim.color[1], prim.color[2]);
 
   pointmat = new THREE.ParticleBasicMaterial({color: color.getHex(), size: 0.05 });
->>>>>>> cdf2d109
 
   mesh = new THREE.ParticleSystem(pointgeom, pointmat);
 
@@ -34,13 +30,9 @@
     linegeom.vertices.push(tmpvertex);
   }
 
-<<<<<<< HEAD
-  linemat = new THREE.LineBasicMaterial({color: 0x000000});
-=======
   var color = new THREE.Color().setRGB(prim.color[0], prim.color[1], prim.color[2]);
 
   linemat = new THREE.LineBasicMaterial({color: color.getHex()});
->>>>>>> cdf2d109
 
   mesh = new THREE.Line(linegeom, linemat);
 
@@ -179,20 +171,10 @@
   // Where the camera is looking
   var focus = new THREE.Vector3(center.x, center.y, center.z);
 
-<<<<<<< HEAD
-  // Where the camera is looking
-  var focus = new THREE.Vector3(center.x, center.y, center.z);
-
-  radius = 2*Math.sqrt(
-   Math.pow(data.extent["xmax"]-data.extent["xmin"],2) +
-   Math.pow(data.extent["ymax"]-data.extent["ymin"],2) +
-   Math.pow(data.extent["zmax"]-data.extent["zmin"],2));
-=======
   radius = 2 * Math.sqrt(
    Math.pow(boxscale.x * (data.extent["xmax"] - data.extent["xmin"]), 2) +
    Math.pow(boxscale.y * (data.extent["ymax"] - data.extent["ymin"]), 2) +
    Math.pow(boxscale.z * (data.extent["zmax"] - data.extent["zmin"]), 2));
->>>>>>> cdf2d109
 
   // Scene
   scene = new THREE.Scene();
@@ -206,15 +188,9 @@
   );
 
   function update_camera_position() {
-<<<<<<< HEAD
-    camera.position.x = focus.x + radius * Math.sin(theta * Math.PI / 180) * Math.cos(phi * Math.PI / 180);
-    camera.position.y = focus.y + radius * Math.cos(theta * Math.PI / 180) * Math.cos(phi * Math.PI / 180);
-    camera.position.z = focus.z + radius * Math.sin(phi * Math.PI / 180);
-=======
     camera.position.x = focus.x + radius * Math.sin(theta) * Math.cos(phi);
     camera.position.y = focus.y + radius * Math.cos(theta) * Math.cos(phi);
     camera.position.z = focus.z + radius * Math.sin(phi);
->>>>>>> cdf2d109
     camera.lookAt(focus);
   }
 
@@ -597,11 +573,7 @@
     var type = data.elements[indx].type;
     switch(type) {
       case "point":
-<<<<<<< HEAD
-        scene.add(drawPoint(data.elements[indx]));
-=======
         scene.add(applyBoxScaling(drawPoint(data.elements[indx])));
->>>>>>> cdf2d109
         break
       case "line":
         scene.add(applyBoxScaling(drawLine(data.elements[indx])));
@@ -609,9 +581,6 @@
       case "polygon":
         scene.add(applyBoxScaling(drawPolygon(data.elements[indx])));
         break;
-      case "polygon":
-        scene.add(drawPolygon(data.elements[indx]));
-        break;
       default:
         alert("Error: Unknown type passed to drawGraphics3D");
     }
@@ -627,17 +596,8 @@
     renderer.render( scene, camera );
   };
 
-<<<<<<< HEAD
-  function toScreenXY(position) {
-    var camz = new THREE.Vector3(
-        focus.x - camera.position.x,
-        focus.y - camera.position.y,
-        focus.z - camera.position.z
-    );
-=======
   function toScreenCoords(position) {
     var camz = new THREE.Vector3().sub(focus, camera.position);
->>>>>>> cdf2d109
     camz.normalize();
 
     var camx = new THREE.Vector3(
@@ -650,16 +610,8 @@
     var camy = new THREE.Vector3();
     camy.cross(camz, camx);
 
-<<<<<<< HEAD
-    var campos = new THREE.Vector3(
-        position.x - camera.position.x + focus.x,
-        position.y - camera.position.y + focus.y,
-        position.z - camera.position.z + focus.z
-    );
-=======
     var campos = new THREE.Vector3().sub(position, camera.position);
     campos.addSelf(focus);
->>>>>>> cdf2d109
 
     var cam = new THREE.Vector3(
         camx.dot(campos),
@@ -674,27 +626,16 @@
     var tmp_fov = 0.0;
 
     for (var i=0; i<8; i++) {
-<<<<<<< HEAD
-      proj2d = toScreenXY(axes.geometry.vertices[i]);
-
-      angle = 57.296 * Math.max(
-         Math.abs(Math.atan(proj2d.x/proj2d.z)),
-=======
       proj2d = toScreenCoords(boundbox.geometry.vertices[i]);
 
       angle = 57.296 * Math.max(
          Math.abs(Math.atan(proj2d.x/proj2d.z) / camera.aspect),
->>>>>>> cdf2d109
          Math.abs(Math.atan(proj2d.y/proj2d.z))
       );
       tmp_fov = Math.max(tmp_fov, 2*angle);
     }
 
-<<<<<<< HEAD
-    camera.fov = tmp_fov;
-=======
     camera.fov = tmp_fov + 5;
->>>>>>> cdf2d109
     camera.updateProjectionMatrix();
   }
 
@@ -712,22 +653,15 @@
     onMouseDownPosition.x = event.clientX;
     onMouseDownPosition.y = event.clientY;
 
-<<<<<<< HEAD
-    onMouseDownFocus = new THREE.Vector3(focus.x, focus.y, focus.z);
-=======
     onMouseDownFocus = new THREE.Vector3().copy(focus);
->>>>>>> cdf2d109
   }
 
   function onDocumentMouseMove(event) {
     event.preventDefault();
 
     if (isMouseDown) {
-<<<<<<< HEAD
-=======
       positionticknums();
 
->>>>>>> cdf2d109
       if (event.shiftKey) {
         // console.log("Pan");
         if (! isShiftDown) {
@@ -737,25 +671,12 @@
           autoRescale = false;
           container.style.cursor = "move";
         }
-<<<<<<< HEAD
-        var camz = new THREE.Vector3(
-            focus.x - camera.position.x,
-            focus.y - camera.position.y,
-            focus.z - camera.position.z
-        );
-        camz.normalize();
-
-        var camx = new THREE.Vector3(
-            radius * Math.cos(phi * Math.PI / 180) * Math.cos(theta * Math.PI / 180),
-            - radius * Math.cos(phi * Math.PI / 180) * Math.sin(theta * Math.PI / 180),
-=======
         var camz = new THREE.Vector3().sub(focus, camera.position);
         camz.normalize();
 
         var camx = new THREE.Vector3(
             radius * Math.cos(phi) * Math.cos(theta),
             - radius * Math.cos(phi) * Math.sin(theta),
->>>>>>> cdf2d109
             0
         );
         camx.normalize();
@@ -793,16 +714,10 @@
           container.style.cursor = "pointer";
         }
 
-<<<<<<< HEAD
-        theta = (event.clientX - onMouseDownPosition.x) + onMouseDownTheta;
-        phi = (event.clientY - onMouseDownPosition.y) + onMouseDownPhi;
-        phi = Math.max(Math.min(90, phi),-90);
-=======
         theta = 2 * Math.PI * (event.clientX - onMouseDownPosition.x) / 400 + onMouseDownTheta;
         theta = (theta + 2 * Math.PI) % (2 * Math.PI);
         phi = 2 * Math.PI * (event.clientY - onMouseDownPosition.y) / 400 + onMouseDownPhi;
         phi = Math.max(Math.min(0.5 * Math.PI, phi), -0.5 * Math.PI);
->>>>>>> cdf2d109
 
         update_camera_position();
       }
@@ -823,12 +738,9 @@
         ScaleInView();
         render();
     }
-<<<<<<< HEAD
-=======
     positionAxes();
     render();
     positionticknums();
->>>>>>> cdf2d109
   }
 
   // Bind Mouse events
