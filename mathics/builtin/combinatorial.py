--- conflicted
+++ resolved
@@ -379,9 +379,7 @@
     #> Subsets[x, {1, 2, 3}, {1, 3}]
      : Nonatomic expression expected at position 1 in Subsets[x, {1, 2, 3}, {1, 3}].
      = Subsets[x, {1, 2, 3}, {1, 3}]
-<<<<<<< HEAD
-=======
-    
+
     #> Subsets[a + b + c]
      = {0, a, b, c, a + b, a + c, b + c, a + b + c}
      
@@ -402,7 +400,7 @@
      
     #> Subsets[{a, b, c}, {3, Infinity, -1}]
      = {}
->>>>>>> 6a42c7d6
+
     """
 
     rules = {
@@ -415,41 +413,25 @@
     
     def apply(self, list, evaluation):
         'Subsets[list_]'
-<<<<<<< HEAD
-        expr = Expression('Subsets', list)
-        return evaluation.message('Subsets', 'normal', expr) if not list.has_form('List', None) else self.apply_1(list, Integer(len(list.to_python())), evaluation)
-    
-=======
 
         return evaluation.message('Subsets', 'normal', Expression('Subsets', list)) if list.is_atom() else self.apply_1(list, Integer(len(list.leaves)), evaluation)
-        
->>>>>>> 6a42c7d6
+
     def apply_1(self, list, n, evaluation):
         'Subsets[list_, n_]'
         
         expr = Expression('Subsets', list, n)
-<<<<<<< HEAD
-        
-        if not list.has_form('List', None):
-            return evaluation.message('Subsets', 'normal', expr)
-        else:
-=======
+
         if list.is_atom():
             return evaluation.message('Subsets', 'normal', expr)
         else:
             head_t = list.head
->>>>>>> 6a42c7d6
             n_value = n.get_int_value() 
             if n_value == 0:
                 return Expression('List', Expression('List'))
             if n_value is None or n_value < 0:
                 return evaluation.message('Subsets', 'nninfseq', expr)
-            
-<<<<<<< HEAD
-            nested_list = [Expression('List', *c) for i in range(n_value + 1) for c in combinations(list.leaves, i)]
-=======
+
             nested_list = [Expression(head_t, *c) for i in range(n_value + 1) for c in combinations(list.leaves, i)]
->>>>>>> 6a42c7d6
             
             return Expression('List', *nested_list)
         
@@ -457,32 +439,17 @@
         'Subsets[list_, Pattern[n,_?ListQ|All|DirectedInfinity[1]]]'
         
         expr = Expression('Subsets', list, n)
-<<<<<<< HEAD
-        
-        if not list.has_form('List', None):
-            return evaluation.message('Subsets', 'normal', expr)
-        else:
-=======
 
         if list.is_atom():
             return evaluation.message('Subsets', 'normal', expr)
         else:
             head_t = list.head
->>>>>>> 6a42c7d6
             if n.get_name() == 'System`All' or n.has_form('DirectedInfinity', 1):
                 return self.apply(list, evaluation)
             
             n_len = len(n.leaves)
-<<<<<<< HEAD
-            
-            if n_len > 3:
-                return evaluation.message('Subsets', 'nninfseq', expr)
-            
-            elif n_len == 0:
-=======
-            
+          
             if n_len == 0:
->>>>>>> 6a42c7d6
                 return evaluation.message('Subsets', 'nninfseq', expr)
             
             elif n_len == 1:
@@ -495,11 +462,7 @@
             
             elif n_len == 2:
                 elem1 = n.leaves[0].get_int_value()
-<<<<<<< HEAD
-                elem2 = n.leaves[1].get_int_value()
-=======
-                elem2 = n.leaves[1].get_int_value() if not n.leaves[1].has_form('DirectedInfinity', 1) else len(list.leaves) + 1 
->>>>>>> 6a42c7d6
+                elem2 = n.leaves[1].get_int_value() if not n.leaves[1].has_form('DirectedInfinity', 1) else len(list.leaves) + 1            
                 if elem1 is None or elem2 is None or elem1 < 0 or elem2 < 0 :
                     return evaluation.message('Subsets', 'nninfseq', expr)
                 min_n = elem1
@@ -508,15 +471,10 @@
                 
             elif n_len == 3:
                 elem1 = n.leaves[0].get_int_value()
-<<<<<<< HEAD
-                elem2 = n.leaves[1].get_int_value()
-                elem3 = n.leaves[2].get_int_value()
-                if elem1 is None or elem2 is None or elem3 is None :
-=======
+
                 elem2 = n.leaves[1].get_int_value() if not n.leaves[1].has_form('DirectedInfinity', 1) else len(list.leaves) + 1
                 elem3 = n.leaves[2].get_int_value()
                 if elem1 is None or elem2 is None or elem3 is None or elem1 < 0 or elem2 < 0:
->>>>>>> 6a42c7d6
                     return evaluation.message('Subsets', 'nninfseq', expr)
                 step_n = elem3
                 if step_n > 0:
@@ -527,22 +485,10 @@
                     max_n = elem2 - 1
                 else:
                     return evaluation.message('Subsets', 'nninfseq', expr)
-<<<<<<< HEAD
-            else: 
-=======
+
             else:
->>>>>>> 6a42c7d6
                 return evaluation.message('Subsets', 'nninfseq', expr)
-            nested_list = [Expression('List', *c) for i in range(min_n, max_n, step_n) for c in combinations(list.leaves, i)]
-            
-<<<<<<< HEAD
-            return Expression('List', *nested_list)
-        
-    def apply_3(self, list, n, spec, evaluation):
-        'Subsets[list_, Pattern[n,_?ListQ|All|DirectedInfinity[1]], spec_]'
-        expr = Expression('Subsets', list, n, spec)
-        return evaluation.message('Subsets', 'normal', expr)
-=======
+
             nested_list = [Expression(head_t, *c) for i in range(min_n, max_n, step_n) for c in combinations(list.leaves, i)]
             
             return Expression('List', *nested_list)
@@ -551,5 +497,5 @@
         'Subsets[list_?AtomQ, Pattern[n,_?ListQ|All|DirectedInfinity[1]], spec_]'
          
         return evaluation.message('Subsets', 'normal', Expression('Subsets', list, n, spec))
->>>>>>> 6a42c7d6
+
        