#!/usr/bin/env python
"""Setuptools based setup script for Mathics.

For the easiest installation just type the following command (you'll probably
need root privileges):

    python setup.py install

This will install the library in the default location. For instructions on
how to customize the install procedure read the output of:

    python setup.py --help install

In addition, there are some other commands:

    python setup.py clean -> will clean all trash (*.pyc and stuff)

To get a full list of avaiable commands, read the output of:

    python setup.py --help-commands

Or, if all else fails, feel free to write to the sympy list at
mathics-users@googlegroups.com and ask for help.
"""

from distribute_setup import use_setuptools
use_setuptools()

from setuptools import setup
from distutils.core import Command
from distutils.extension import Extension

import sys
# Ensure user has the correct Python version
if not (2,5) <= sys.version_info[:2] <= (2,7):
    print("Mathics supports Python 2.5 upto Python 2.7. Python %d.%d detected" % sys.version_info[:2])
    sys.exit(-1)

from mathics import settings

<<<<<<< HEAD
# Attempt to use Cython
=======
import sys

if sys.subversion[0] == 'PyPy':
    is_PyPy = True
else:
    is_PyPy = False

>>>>>>> 15d1bf22
try:
    if is_PyPy:
        raise ImportError
    from Cython.Distutils import build_ext
except ImportError:
    EXTENSIONS = []
    CMDCLASS = {}
else:
    EXTENSIONS = {
        'core': ['expression', 'numbers', 'rules', 'pattern'],
        'builtin': ['arithmetic', 'numeric', 'patterns', 'graphics']
    }
    EXTENSIONS = [Extension('mathics.%s.%s' % (parent, module),
        ['mathics/%s/%s.py' % (parent, module)]) for parent, modules in EXTENSIONS.iteritems() for module in modules]
    CMDCLASS = {'build_ext': build_ext}
<<<<<<< HEAD
=======
    INSTALL_REQUIRES = ['cython>=0.15.1']
except ImportError:
    EXTENSIONS = []
    CMDCLASS = {}
    INSTALL_REQUIRES = []
>>>>>>> 15d1bf22
    
# General Requirements
INSTALL_REQUIRES += ['sympy==0.7.2', 'mpmath>=0.15', 'django>=1.2']

# strange SandboxError with SymPy 0.6.7 in Sage (writing to ~/.sage/tmp)

#if sys.platform == "darwin":
#    INSTALL_REQUIRES += ['readline']
    
<<<<<<< HEAD
INSTALL_REQUIRES += ['django>=1.2', 'argparse']

=======
>>>>>>> 15d1bf22
def subdirs(root, file='*.*', depth=10):
    for k in range(depth):
        yield root + '*/' * k + file

class initialize(Command):
    """
    Creates the database used by Django
    """

    description = "create the database used by django"
    user_options = []  # distutils complains if this is not here.

    def __init__(self, *args):
        self.args = args[0] # so we can pass it to other classes
        Command.__init__(self, *args)

    def initialize_options(self):  # distutils wants this
        pass

    def finalize_options(self):    # this too
        pass

    def run(self):
        import os
        import subprocess

        database_file = settings.DATABASES['default']['NAME']
        print("Creating data directory %s" % settings.DATA_DIR)
        if not os.path.exists(settings.DATA_DIR):
            os.makedirs(settings.DATA_DIR)
        print("Creating database %s" % database_file)
        subprocess.call([sys.executable, 'mathics/manage.py', 'syncdb', '--noinput'])
        os.chmod(database_file, 0o766)
        print("")
        print("Mathics initialized successfully.")
        
CMDCLASS['initialize'] = initialize

mathjax_files = list(subdirs('media/js/mathjax/'))

setup(
    name = "Mathics",
    cmdclass = CMDCLASS,
    ext_modules = EXTENSIONS,
    version = settings.VERSION,
    
    packages = ['mathics', 'mathics.builtin', 'mathics.core', 
        'mathics.data', 'mathics.core.spark', 'mathics.doc', 
        'mathics.web', 'mathics.web.templatetags'],

    install_requires = INSTALL_REQUIRES,

    package_data = {
        'mathics.doc': ['documentation/*.mdoc', 'xml/data'],
        'mathics.web': ['media/css/*.css', 'media/img/*.gif',
            'media/js/innerdom/*.js', 'media/js/prototype/*.js', 
            'media/js/scriptaculous/*.js', 'media/js/three/Three.js',
            'media/js/three/Detector.js', 'media/js/*.js', 'templates/*.html', 
            'templates/doc/*.html'] + mathjax_files,
        'mathics.data': ['*.csv'],
    },
    
    entry_points = {
        'console_scripts': [
            'mathics = mathics.main:main',
            'mathicsserver = mathics.server:main',
        ],
    },
    
    zip_safe = False,   # don't pack Mathics in egg file because of sqlite database, media files, etc.

    # metadata for upload to PyPI
    author = "Jan Poeschko",
    author_email = "jan@poeschko.com",
    description = "A general-purpose computer algebra system.",
    license = "GPL",
    keywords = "computer algebra system mathics mathematica sage sympy",
    url = "http://www.mathics.org/",   # project home page, if any

    # TODO: could also include long_description, download_url, classifiers, etc.
)

<|MERGE_RESOLUTION|>--- conflicted
+++ resolved
@@ -38,17 +38,11 @@
 
 from mathics import settings
 
-<<<<<<< HEAD
-# Attempt to use Cython
-=======
-import sys
-
 if sys.subversion[0] == 'PyPy':
     is_PyPy = True
 else:
     is_PyPy = False
 
->>>>>>> 15d1bf22
 try:
     if is_PyPy:
         raise ImportError
@@ -56,6 +50,7 @@
 except ImportError:
     EXTENSIONS = []
     CMDCLASS = {}
+    INSTALL_REQUIRES = []
 else:
     EXTENSIONS = {
         'core': ['expression', 'numbers', 'rules', 'pattern'],
@@ -64,28 +59,16 @@
     EXTENSIONS = [Extension('mathics.%s.%s' % (parent, module),
         ['mathics/%s/%s.py' % (parent, module)]) for parent, modules in EXTENSIONS.iteritems() for module in modules]
     CMDCLASS = {'build_ext': build_ext}
-<<<<<<< HEAD
-=======
     INSTALL_REQUIRES = ['cython>=0.15.1']
-except ImportError:
-    EXTENSIONS = []
-    CMDCLASS = {}
-    INSTALL_REQUIRES = []
->>>>>>> 15d1bf22
     
 # General Requirements
-INSTALL_REQUIRES += ['sympy==0.7.2', 'mpmath>=0.15', 'django>=1.2']
+INSTALL_REQUIRES += ['sympy==0.7.2', 'mpmath>=0.15', 'django>=1.2', 'argparse']
 
 # strange SandboxError with SymPy 0.6.7 in Sage (writing to ~/.sage/tmp)
 
 #if sys.platform == "darwin":
 #    INSTALL_REQUIRES += ['readline']
     
-<<<<<<< HEAD
-INSTALL_REQUIRES += ['django>=1.2', 'argparse']
-
-=======
->>>>>>> 15d1bf22
 def subdirs(root, file='*.*', depth=10):
     for k in range(depth):
         yield root + '*/' * k + file
